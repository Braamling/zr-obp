--- conflicted
+++ resolved
@@ -11,20 +11,11 @@
 import numpy as np
 from sklearn.utils import check_scalar
 
-<<<<<<< HEAD
 from ..utils import check_array
 from ..utils import check_ope_inputs
 from ..utils import estimate_confidence_interval_by_bootstrap
+from .helper import estimate_bias_in_ope
 from .helper import estimate_high_probability_upper_bound_bias
-=======
-from .helper import estimate_high_probability_upper_bound_bias, estimate_bias_in_ope
-from ..utils import (
-    estimate_confidence_interval_by_bootstrap,
-    check_ope_inputs,
-    check_ope_inputs_tensor,
-    check_array,
-)
->>>>>>> 7b3f5c48
 
 
 @dataclass
