import numpy as np
import pytest

from obp.dataset import linear_behavior_policy_logit
from obp.dataset import logistic_reward_function
from obp.dataset import SyntheticSlateBanditDataset
from obp.ope import SlateIndependentIPS
from obp.ope import SlateRewardInteractionIPS
from obp.ope import SlateStandardIPS

<<<<<<< HEAD
from obp.ope import (
    SlateStandardIPS,
    SlateIndependentIPS,
    SlateRewardInteractionIPS,
    SelfNormalizedSlateStandardIPS,
    SelfNormalizedSlateIndependentIPS,
    SelfNormalizedSlateRewardInteractionIPS,
)
from obp.dataset import (
    logistic_reward_function,
    linear_behavior_policy_logit,
    SyntheticSlateBanditDataset,
)
=======
>>>>>>> e41e5ee4

# setting
len_list = 3
sips = SlateStandardIPS(len_list=len_list)
iips = SlateIndependentIPS(len_list=len_list)
rips = SlateRewardInteractionIPS(len_list=len_list)
snsips = SelfNormalizedSlateStandardIPS(len_list=len_list)
sniips = SelfNormalizedSlateIndependentIPS(len_list=len_list)
snrips = SelfNormalizedSlateRewardInteractionIPS(len_list=len_list)
n_rounds = 5


# --- invalid (all slate estimators) ---

# slate_id, reward, pscore, position, evaluation_policy_pscore, description
invalid_input_of_slate_estimators = [
    (
        np.repeat(np.arange(n_rounds), len_list),
        np.zeros(n_rounds * len_list, dtype=int),
        np.ones(n_rounds * len_list),
        "4",  #
        np.ones(n_rounds * len_list),
        "position must be 1D array",
    ),
    (
        np.repeat(np.arange(n_rounds), len_list),
        np.zeros(n_rounds * len_list, dtype=int),
        np.ones(n_rounds * len_list),
        np.tile(np.arange(len_list), n_rounds).reshape((n_rounds, len_list)),  #
        np.ones(n_rounds * len_list),
        "position must be 1D array",
    ),
    (
        np.repeat(np.arange(n_rounds), len_list),
        np.zeros(n_rounds * len_list, dtype=int),
        np.ones(n_rounds * len_list),
        np.tile(np.arange(len_list), n_rounds) - 1,  #
        np.ones(n_rounds * len_list),
        "position elements must be non-negative integers",
    ),
    (
        np.repeat(np.arange(n_rounds), len_list),
        "4",  #
        np.ones(n_rounds * len_list),
        np.tile(np.arange(len_list), n_rounds),
        np.ones(n_rounds * len_list),
        "reward must be 1D array",
    ),
    (
        np.repeat(np.arange(n_rounds), len_list),
        np.zeros((n_rounds, len_list), dtype=int),  #
        np.ones(n_rounds * len_list),
        np.tile(np.arange(len_list), n_rounds),
        np.ones(n_rounds * len_list),
        "reward must be 1D array",
    ),
    (
        "4",  #
        np.zeros(n_rounds * len_list, dtype=int),
        np.ones(n_rounds * len_list),
        np.tile(np.arange(len_list), n_rounds),
        np.ones(n_rounds * len_list),
        "slate_id must be 1D array",
    ),
    (
        np.repeat(np.arange(n_rounds), len_list).reshape((n_rounds, len_list)),  #
        np.zeros(n_rounds * len_list, dtype=int),
        np.ones(n_rounds * len_list),
        np.tile(np.arange(len_list), n_rounds),
        np.ones(n_rounds * len_list),
        "slate_id must be 1D array",
    ),
    (
        np.repeat(np.arange(n_rounds), len_list) - 1,  #
        np.zeros(n_rounds * len_list, dtype=int),
        np.ones(n_rounds * len_list),
        np.tile(np.arange(len_list), n_rounds),
        np.ones(n_rounds * len_list),
        "slate_id elements must be non-negative integers",
    ),
    (
        np.repeat(np.arange(n_rounds), len_list),  #
        np.zeros(n_rounds * len_list, dtype=int),
        np.ones(n_rounds * len_list),
        np.repeat(np.arange(n_rounds), len_list),  #
        np.ones(n_rounds * len_list),
        "position must not be duplicated in each slate",
    ),
]


@pytest.mark.parametrize(
    "slate_id, reward, pscore, position, evaluation_policy_pscore, description",
    invalid_input_of_slate_estimators,
)
def test_slate_estimators_using_invalid_input_data(
    slate_id, reward, pscore, position, evaluation_policy_pscore, description
) -> None:
    with pytest.raises(ValueError, match=f"{description}*"):
        _ = sips.estimate_policy_value(
            slate_id=slate_id,
            reward=reward,
            pscore=pscore,
            position=position,
            evaluation_policy_pscore=evaluation_policy_pscore,
        )
        _ = sips.estimate_interval(
            slate_id=slate_id,
            reward=reward,
            pscore=pscore,
            position=position,
            evaluation_policy_pscore=evaluation_policy_pscore,
        )
        _ = iips.estimate_policy_value(
            slate_id=slate_id,
            reward=reward,
            pscore_item_position=pscore,
            position=position,
            evaluation_policy_pscore_item_position=evaluation_policy_pscore,
        )
        _ = iips.estimate_interval(
            slate_id=slate_id,
            reward=reward,
            pscore_item_position=pscore,
            position=position,
            evaluation_policy_pscore_item_position=evaluation_policy_pscore,
        )
        _ = rips.estimate_policy_value(
            slate_id=slate_id,
            reward=reward,
            pscore_cascade=pscore,
            position=position,
            evaluation_policy_pscore_cascade=evaluation_policy_pscore,
        )
        _ = rips.estimate_interval(
            slate_id=slate_id,
            reward=reward,
            pscore_cascade=pscore,
            position=position,
            evaluation_policy_pscore_cascade=evaluation_policy_pscore,
        )
        # self normalized
        _ = snsips.estimate_policy_value(
            slate_id=slate_id,
            reward=reward,
            pscore=pscore,
            position=position,
            evaluation_policy_pscore=evaluation_policy_pscore,
        )
        _ = snsips.estimate_interval(
            slate_id=slate_id,
            reward=reward,
            pscore=pscore,
            position=position,
            evaluation_policy_pscore=evaluation_policy_pscore,
        )
        _ = sniips.estimate_policy_value(
            slate_id=slate_id,
            reward=reward,
            pscore_item_position=pscore,
            position=position,
            evaluation_policy_pscore_item_position=evaluation_policy_pscore,
        )
        _ = sniips.estimate_interval(
            slate_id=slate_id,
            reward=reward,
            pscore_item_position=pscore,
            position=position,
            evaluation_policy_pscore_item_position=evaluation_policy_pscore,
        )
        _ = snrips.estimate_policy_value(
            slate_id=slate_id,
            reward=reward,
            pscore_cascade=pscore,
            position=position,
            evaluation_policy_pscore_cascade=evaluation_policy_pscore,
        )
        _ = snrips.estimate_interval(
            slate_id=slate_id,
            reward=reward,
            pscore_cascade=pscore,
            position=position,
            evaluation_policy_pscore_cascade=evaluation_policy_pscore,
        )


# --- valid (all slate estimators) ---

valid_input_of_slate_estimators = [
    (
        np.repeat(np.arange(n_rounds), len_list),
        np.zeros(n_rounds * len_list, dtype=int),
        np.ones(n_rounds * len_list),
        np.tile(np.arange(len_list), n_rounds),
        np.ones(n_rounds * len_list),
        "each slate has data of 3 (len_list) positions",
    ),
    (
        np.repeat(np.arange(n_rounds), len_list)[:-1],
        np.zeros(n_rounds * len_list, dtype=int)[:-1],
        np.ones(n_rounds * len_list)[:-1],
        np.tile(np.arange(len_list), n_rounds)[:-1],
        np.ones(n_rounds * len_list)[:-1],
        "last slate has data of 2 (len_list - 1) positions",
    ),
]


@pytest.mark.parametrize(
    "slate_id, reward, pscore, position, evaluation_policy_pscore, description",
    valid_input_of_slate_estimators,
)
def test_slate_estimators_using_valid_input_data(
    slate_id, reward, pscore, position, evaluation_policy_pscore, description
) -> None:
    _ = sips.estimate_policy_value(
        slate_id=slate_id,
        reward=reward,
        pscore=pscore,
        position=position,
        evaluation_policy_pscore=evaluation_policy_pscore,
    )
    _ = sips.estimate_interval(
        slate_id=slate_id,
        reward=reward,
        pscore=pscore,
        position=position,
        evaluation_policy_pscore=evaluation_policy_pscore,
    )
    _ = iips.estimate_policy_value(
        slate_id=slate_id,
        reward=reward,
        pscore_item_position=pscore,
        position=position,
        evaluation_policy_pscore_item_position=evaluation_policy_pscore,
    )
    _ = iips.estimate_interval(
        slate_id=slate_id,
        reward=reward,
        pscore_item_position=pscore,
        position=position,
        evaluation_policy_pscore_item_position=evaluation_policy_pscore,
    )
    _ = rips.estimate_policy_value(
        slate_id=slate_id,
        reward=reward,
        pscore_cascade=pscore,
        position=position,
        evaluation_policy_pscore_cascade=evaluation_policy_pscore,
    )
    _ = rips.estimate_interval(
        slate_id=slate_id,
        reward=reward,
        pscore_cascade=pscore,
        position=position,
        evaluation_policy_pscore_cascade=evaluation_policy_pscore,
    )
    # self normalized
    _ = snsips.estimate_policy_value(
        slate_id=slate_id,
        reward=reward,
        pscore=pscore,
        position=position,
        evaluation_policy_pscore=evaluation_policy_pscore,
    )
    _ = snsips.estimate_interval(
        slate_id=slate_id,
        reward=reward,
        pscore=pscore,
        position=position,
        evaluation_policy_pscore=evaluation_policy_pscore,
    )
    _ = sniips.estimate_policy_value(
        slate_id=slate_id,
        reward=reward,
        pscore_item_position=pscore,
        position=position,
        evaluation_policy_pscore_item_position=evaluation_policy_pscore,
    )
    _ = sniips.estimate_interval(
        slate_id=slate_id,
        reward=reward,
        pscore_item_position=pscore,
        position=position,
        evaluation_policy_pscore_item_position=evaluation_policy_pscore,
    )
    _ = snrips.estimate_policy_value(
        slate_id=slate_id,
        reward=reward,
        pscore_cascade=pscore,
        position=position,
        evaluation_policy_pscore_cascade=evaluation_policy_pscore,
    )
    _ = snrips.estimate_interval(
        slate_id=slate_id,
        reward=reward,
        pscore_cascade=pscore,
        position=position,
        evaluation_policy_pscore_cascade=evaluation_policy_pscore,
    )


# --- invalid (sips) ---
invalid_input_of_sips = [
    (
        np.repeat(np.arange(n_rounds), len_list),
        np.zeros(n_rounds * len_list, dtype=int),
        "4",  #
        np.tile(np.arange(len_list), n_rounds),
        np.ones(n_rounds * len_list),
        "pscore must be 1D array",
    ),
    (
        np.repeat(np.arange(n_rounds), len_list),
        np.zeros(n_rounds * len_list, dtype=int),
        np.ones((n_rounds, len_list)),  #
        np.tile(np.arange(len_list), n_rounds),
        np.ones(n_rounds * len_list),
        "pscore must be 1D array",
    ),
    (
        np.repeat(np.arange(n_rounds), len_list),
        np.zeros(n_rounds * len_list, dtype=int),
        np.ones(n_rounds * len_list) + 1,  #
        np.tile(np.arange(len_list), n_rounds),
        np.ones(n_rounds * len_list),
        "pscore must be in the range of",
    ),
    (
        np.repeat(np.arange(n_rounds), len_list),
        np.zeros(n_rounds * len_list, dtype=int),
        np.ones(n_rounds * len_list) - 1,  #
        np.tile(np.arange(len_list), n_rounds),
        np.ones(n_rounds * len_list),
        "pscore must be in the range of",
    ),
    (
        np.repeat(np.arange(n_rounds), len_list),
        np.zeros(n_rounds * len_list, dtype=int),
        np.ones(n_rounds * len_list - 1),  #
        np.tile(np.arange(len_list), n_rounds),
        np.ones(n_rounds * len_list),
        "slate_id, position, reward, pscore, and evaluation_policy_pscore must have the same number of samples",
    ),
    (
        np.repeat(np.arange(n_rounds), len_list),
        np.zeros(n_rounds * len_list, dtype=int),
        np.hstack([np.ones(n_rounds * len_list - 1), [0.2]]),  #
        np.tile(np.arange(len_list), n_rounds),
        np.ones(n_rounds * len_list),
        "pscore must be unique in each slate",
    ),
    (
        np.repeat(np.arange(n_rounds), len_list),
        np.zeros(n_rounds * len_list, dtype=int),
        np.ones(n_rounds * len_list),
        np.tile(np.arange(len_list), n_rounds),
        "4",  #
        "evaluation_policy_pscore must be 1D array",
    ),
    (
        np.repeat(np.arange(n_rounds), len_list),
        np.zeros(n_rounds * len_list, dtype=int),
        np.ones(n_rounds * len_list),
        np.tile(np.arange(len_list), n_rounds),
        np.ones((n_rounds, len_list)),  #
        "evaluation_policy_pscore must be 1D array",
    ),
    (
        np.repeat(np.arange(n_rounds), len_list),
        np.zeros(n_rounds * len_list, dtype=int),
        np.ones(n_rounds * len_list),
        np.tile(np.arange(len_list), n_rounds),
        np.ones(n_rounds * len_list) + 1,  #
        "evaluation_policy_pscore must be in the range of",
    ),
    (
        np.repeat(np.arange(n_rounds), len_list),
        np.zeros(n_rounds * len_list, dtype=int),
        np.ones(n_rounds * len_list),
        np.tile(np.arange(len_list), n_rounds),
        np.ones(n_rounds * len_list) - 1.1,  #
        "evaluation_policy_pscore must be in the range of",
    ),
    (
        np.repeat(np.arange(n_rounds), len_list),
        np.zeros(n_rounds * len_list, dtype=int),
        np.ones(n_rounds * len_list),
        np.tile(np.arange(len_list), n_rounds),
        np.hstack([np.ones(n_rounds * len_list - 1), [0.2]]),  #
        "evaluation_policy_pscore must be unique in each slate",
    ),
]


@pytest.mark.parametrize(
    "slate_id, reward, pscore, position, evaluation_policy_pscore, description",
    invalid_input_of_sips,
)
def test_sips_using_invalid_input_data(
    slate_id, reward, pscore, position, evaluation_policy_pscore, description
) -> None:
    with pytest.raises(ValueError, match=f"{description}*"):
        _ = sips.estimate_policy_value(
            slate_id=slate_id,
            reward=reward,
            pscore=pscore,
            position=position,
            evaluation_policy_pscore=evaluation_policy_pscore,
        )
        _ = sips.estimate_interval(
            slate_id=slate_id,
            reward=reward,
            pscore=pscore,
            position=position,
            evaluation_policy_pscore=evaluation_policy_pscore,
        )
        # self normalized
        _ = snsips.estimate_policy_value(
            slate_id=slate_id,
            reward=reward,
            pscore=pscore,
            position=position,
            evaluation_policy_pscore=evaluation_policy_pscore,
        )
        _ = snsips.estimate_interval(
            slate_id=slate_id,
            reward=reward,
            pscore=pscore,
            position=position,
            evaluation_policy_pscore=evaluation_policy_pscore,
        )


# --- invalid (iips) ---
invalid_input_of_iips = [
    (
        np.repeat(np.arange(n_rounds), len_list),
        np.zeros(n_rounds * len_list, dtype=int),
        "4",  #
        np.tile(np.arange(len_list), n_rounds),
        np.ones(n_rounds * len_list),
        "pscore_item_position must be 1D array",
    ),
    (
        np.repeat(np.arange(n_rounds), len_list),
        np.zeros(n_rounds * len_list, dtype=int),
        np.ones((n_rounds, len_list)),  #
        np.tile(np.arange(len_list), n_rounds),
        np.ones(n_rounds * len_list),
        "pscore_item_position must be 1D array",
    ),
    (
        np.repeat(np.arange(n_rounds), len_list),
        np.zeros(n_rounds * len_list, dtype=int),
        np.ones(n_rounds * len_list) + 1,  #
        np.tile(np.arange(len_list), n_rounds),
        np.ones(n_rounds * len_list),
        "pscore_item_position must be in the range of",
    ),
    (
        np.repeat(np.arange(n_rounds), len_list),
        np.zeros(n_rounds * len_list, dtype=int),
        np.ones(n_rounds * len_list) - 1,  #
        np.tile(np.arange(len_list), n_rounds),
        np.ones(n_rounds * len_list),
        "pscore_item_position must be in the range of",
    ),
    (
        np.repeat(np.arange(n_rounds), len_list),
        np.zeros(n_rounds * len_list, dtype=int),
        np.ones(n_rounds * len_list - 1),  #
        np.tile(np.arange(len_list), n_rounds),
        np.ones(n_rounds * len_list),
        "slate_id, position, reward, pscore_item_position, and evaluation_policy_pscore_item_position must have the same number of samples",
    ),
    (
        np.repeat(np.arange(n_rounds), len_list),
        np.zeros(n_rounds * len_list, dtype=int),
        np.ones(n_rounds * len_list),
        np.tile(np.arange(len_list), n_rounds),
        "4",  #
        "evaluation_policy_pscore_item_position must be 1D array",
    ),
    (
        np.repeat(np.arange(n_rounds), len_list),
        np.zeros(n_rounds * len_list, dtype=int),
        np.ones(n_rounds * len_list),
        np.tile(np.arange(len_list), n_rounds),
        np.ones((n_rounds, len_list)),  #
        "evaluation_policy_pscore_item_position must be 1D array",
    ),
    (
        np.repeat(np.arange(n_rounds), len_list),
        np.zeros(n_rounds * len_list, dtype=int),
        np.ones(n_rounds * len_list),
        np.tile(np.arange(len_list), n_rounds),
        np.ones(n_rounds * len_list) + 1,  #
        "evaluation_policy_pscore_item_position must be in the range of",
    ),
    (
        np.repeat(np.arange(n_rounds), len_list),
        np.zeros(n_rounds * len_list, dtype=int),
        np.ones(n_rounds * len_list),
        np.tile(np.arange(len_list), n_rounds),
        np.ones(n_rounds * len_list) - 1.1,  #
        "evaluation_policy_pscore_item_position must be in the range of",
    ),
]


@pytest.mark.parametrize(
    "slate_id, reward, pscore_item_position, position, evaluation_policy_pscore_item_position, description",
    invalid_input_of_iips,
)
def test_iips_using_invalid_input_data(
    slate_id,
    reward,
    pscore_item_position,
    position,
    evaluation_policy_pscore_item_position,
    description,
) -> None:
    with pytest.raises(ValueError, match=f"{description}*"):
        _ = iips.estimate_policy_value(
            slate_id=slate_id,
            reward=reward,
            pscore_item_position=pscore_item_position,
            position=position,
            evaluation_policy_pscore_item_position=evaluation_policy_pscore_item_position,
        )
        _ = iips.estimate_interval(
            slate_id=slate_id,
            reward=reward,
            pscore_item_position=pscore_item_position,
            position=position,
            evaluation_policy_pscore_item_position=evaluation_policy_pscore_item_position,
        )
        # self normalized
        _ = sniips.estimate_policy_value(
            slate_id=slate_id,
            reward=reward,
            pscore_item_position=pscore_item_position,
            position=position,
            evaluation_policy_pscore_item_position=evaluation_policy_pscore_item_position,
        )
        _ = sniips.estimate_interval(
            slate_id=slate_id,
            reward=reward,
            pscore_item_position=pscore_item_position,
            position=position,
            evaluation_policy_pscore_item_position=evaluation_policy_pscore_item_position,
        )


# --- invalid (rips) ---
invalid_input_of_rips = [
    (
        np.repeat(np.arange(n_rounds), len_list),
        np.zeros(n_rounds * len_list, dtype=int),
        "4",  #
        np.tile(np.arange(len_list), n_rounds),
        np.ones(n_rounds * len_list),
        "pscore_cascade must be 1D array",
    ),
    (
        np.repeat(np.arange(n_rounds), len_list),
        np.zeros(n_rounds * len_list, dtype=int),
        np.ones((n_rounds, len_list)),  #
        np.tile(np.arange(len_list), n_rounds),
        np.ones(n_rounds * len_list),
        "pscore_cascade must be 1D array",
    ),
    (
        np.repeat(np.arange(n_rounds), len_list),
        np.zeros(n_rounds * len_list, dtype=int),
        np.ones(n_rounds * len_list) + 1,  #
        np.tile(np.arange(len_list), n_rounds),
        np.ones(n_rounds * len_list),
        "pscore_cascade must be in the range of",
    ),
    (
        np.repeat(np.arange(n_rounds), len_list),
        np.zeros(n_rounds * len_list, dtype=int),
        np.ones(n_rounds * len_list) - 1,  #
        np.tile(np.arange(len_list), n_rounds),
        np.ones(n_rounds * len_list),
        "pscore_cascade must be in the range of",
    ),
    (
        np.repeat(np.arange(n_rounds), len_list),
        np.zeros(n_rounds * len_list, dtype=int),
        np.ones(n_rounds * len_list - 1),  #
        np.tile(np.arange(len_list), n_rounds),
        np.ones(n_rounds * len_list),
        "slate_id, position, reward, pscore_cascade, and evaluation_policy_pscore_cascade must have the same number of samples",
    ),
    (
        np.repeat(np.arange(n_rounds), len_list),
        np.zeros(n_rounds * len_list, dtype=int),
        np.hstack([[0.2], np.ones(n_rounds * len_list - 1)]),  #
        np.tile(np.arange(len_list), n_rounds),
        np.ones(n_rounds * len_list),
        "pscore_cascade must be non-increasing sequence in each slate",
    ),
    (
        np.repeat(np.arange(n_rounds), len_list),
        np.zeros(n_rounds * len_list, dtype=int),
        np.ones(n_rounds * len_list),
        np.tile(np.arange(len_list), n_rounds),
        "4",  #
        "evaluation_policy_pscore_cascade must be 1D array",
    ),
    (
        np.repeat(np.arange(n_rounds), len_list),
        np.zeros(n_rounds * len_list, dtype=int),
        np.ones(n_rounds * len_list),
        np.tile(np.arange(len_list), n_rounds),
        np.ones((n_rounds, len_list)),  #
        "evaluation_policy_pscore_cascade must be 1D array",
    ),
    (
        np.repeat(np.arange(n_rounds), len_list),
        np.zeros(n_rounds * len_list, dtype=int),
        np.ones(n_rounds * len_list),
        np.tile(np.arange(len_list), n_rounds),
        np.ones(n_rounds * len_list) + 1,  #
        "evaluation_policy_pscore_cascade must be in the range of",
    ),
    (
        np.repeat(np.arange(n_rounds), len_list),
        np.zeros(n_rounds * len_list, dtype=int),
        np.ones(n_rounds * len_list),
        np.tile(np.arange(len_list), n_rounds),
        np.ones(n_rounds * len_list) - 1.1,  #
        "evaluation_policy_pscore_cascade must be in the range of",
    ),
    (
        np.repeat(np.arange(n_rounds), len_list),
        np.zeros(n_rounds * len_list, dtype=int),
        np.ones(n_rounds * len_list),
        np.tile(np.arange(len_list), n_rounds),
        np.hstack([[0.2], np.ones(n_rounds * len_list - 1)]),  #
        "evaluation_policy_pscore_cascade must be non-increasing sequence in each slate",
    ),
]


@pytest.mark.parametrize(
    "slate_id, reward, pscore_cascade, position, evaluation_policy_pscore_cascade, description",
    invalid_input_of_rips,
)
def test_rips_using_invalid_input_data(
    slate_id,
    reward,
    pscore_cascade,
    position,
    evaluation_policy_pscore_cascade,
    description,
) -> None:
    with pytest.raises(ValueError, match=f"{description}*"):
        _ = rips.estimate_policy_value(
            slate_id=slate_id,
            reward=reward,
            pscore_cascade=pscore_cascade,
            position=position,
            evaluation_policy_pscore_cascade=evaluation_policy_pscore_cascade,
        )
        _ = rips.estimate_interval(
            slate_id=slate_id,
            reward=reward,
            pscore_cascade=pscore_cascade,
            position=position,
            evaluation_policy_pscore_cascade=evaluation_policy_pscore_cascade,
        )
        # self normalized
        _ = snrips.estimate_policy_value(
            slate_id=slate_id,
            reward=reward,
            pscore_cascade=pscore_cascade,
            position=position,
            evaluation_policy_pscore_cascade=evaluation_policy_pscore_cascade,
        )
        _ = snrips.estimate_interval(
            slate_id=slate_id,
            reward=reward,
            pscore_cascade=pscore_cascade,
            position=position,
            evaluation_policy_pscore_cascade=evaluation_policy_pscore_cascade,
        )


# --- confidence intervals ---
# alpha, n_bootstrap_samples, random_state, err, description
invalid_input_of_estimate_intervals = [
    (
        0.05,
        100,
        "s",
        ValueError,
        "'s' cannot be used to seed a numpy.random.RandomState instance",
    ),
    (0.05, -1, 1, ValueError, "`n_bootstrap_samples`= -1, must be >= 1"),
    (
        0.05,
        "s",
        1,
        TypeError,
        "`n_bootstrap_samples` must be an instance of <class 'int'>, not <class 'str'>",
    ),
    (-1.0, 1, 1, ValueError, "`alpha`= -1.0, must be >= 0.0"),
    (2.0, 1, 1, ValueError, "`alpha`= 2.0, must be <= 1.0"),
    (
        "0",
        1,
        1,
        TypeError,
        "`alpha` must be an instance of <class 'float'>, not <class 'str'>",
    ),
]

valid_input_of_estimate_intervals = [
    (0.05, 100, 1, "random_state is 1"),
    (0.05, 1, 1, "n_bootstrap_samples is 1"),
]


@pytest.mark.parametrize(
    "slate_id, reward, pscore, position, evaluation_policy_pscore, description_1",
    valid_input_of_slate_estimators,
)
@pytest.mark.parametrize(
    "alpha, n_bootstrap_samples, random_state, err, description_2",
    invalid_input_of_estimate_intervals,
)
def test_estimate_intervals_of_all_estimators_using_invalid_input_data(
    slate_id,
    reward,
    pscore,
    position,
    evaluation_policy_pscore,
    description_1,
    alpha,
    n_bootstrap_samples,
    random_state,
    err,
    description_2,
) -> None:
    with pytest.raises(err, match=f"{description_2}*"):
        _ = sips.estimate_interval(
            slate_id=slate_id,
            reward=reward,
            pscore=pscore,
            position=position,
            evaluation_policy_pscore=evaluation_policy_pscore,
            alpha=alpha,
            n_bootstrap_samples=n_bootstrap_samples,
            random_state=random_state,
        )
        _ = iips.estimate_interval(
            slate_id=slate_id,
            reward=reward,
            pscore_item_position=pscore,
            position=position,
            evaluation_policy_pscore_item_position=evaluation_policy_pscore,
            alpha=alpha,
            n_bootstrap_samples=n_bootstrap_samples,
            random_state=random_state,
        )
        _ = rips.estimate_interval(
            slate_id=slate_id,
            reward=reward,
            pscore_cascade=pscore,
            position=position,
            evaluation_policy_pscore_cascade=evaluation_policy_pscore,
            alpha=alpha,
            n_bootstrap_samples=n_bootstrap_samples,
            random_state=random_state,
        )
        # self normalized
        _ = snsips.estimate_interval(
            slate_id=slate_id,
            reward=reward,
            pscore=pscore,
            position=position,
            evaluation_policy_pscore=evaluation_policy_pscore,
            alpha=alpha,
            n_bootstrap_samples=n_bootstrap_samples,
            random_state=random_state,
        )
        _ = sniips.estimate_interval(
            slate_id=slate_id,
            reward=reward,
            pscore_item_position=pscore,
            position=position,
            evaluation_policy_pscore_item_position=evaluation_policy_pscore,
            alpha=alpha,
            n_bootstrap_samples=n_bootstrap_samples,
            random_state=random_state,
        )
        _ = snrips.estimate_interval(
            slate_id=slate_id,
            reward=reward,
            pscore_cascade=pscore,
            position=position,
            evaluation_policy_pscore_cascade=evaluation_policy_pscore,
            alpha=alpha,
            n_bootstrap_samples=n_bootstrap_samples,
            random_state=random_state,
        )


@pytest.mark.parametrize(
    "slate_id, reward, pscore, position, evaluation_policy_pscore, description_1",
    valid_input_of_slate_estimators,
)
@pytest.mark.parametrize(
    "alpha, n_bootstrap_samples, random_state, description_2",
    valid_input_of_estimate_intervals,
)
def test_estimate_intervals_of_all_estimators_using_valid_input_data(
    slate_id,
    reward,
    pscore,
    position,
    evaluation_policy_pscore,
    description_1,
    alpha,
    n_bootstrap_samples,
    random_state,
    description_2,
) -> None:
    _ = sips.estimate_interval(
        slate_id=slate_id,
        reward=reward,
        pscore=pscore,
        position=position,
        evaluation_policy_pscore=evaluation_policy_pscore,
        alpha=alpha,
        n_bootstrap_samples=n_bootstrap_samples,
        random_state=random_state,
    )
    _ = iips.estimate_interval(
        slate_id=slate_id,
        reward=reward,
        pscore_item_position=pscore,
        position=position,
        evaluation_policy_pscore_item_position=evaluation_policy_pscore,
        alpha=alpha,
        n_bootstrap_samples=n_bootstrap_samples,
        random_state=random_state,
    )
    _ = rips.estimate_interval(
        slate_id=slate_id,
        reward=reward,
        pscore_cascade=pscore,
        position=position,
        evaluation_policy_pscore_cascade=evaluation_policy_pscore,
        alpha=alpha,
        n_bootstrap_samples=n_bootstrap_samples,
        random_state=random_state,
    )
    # self normalized
    _ = snsips.estimate_interval(
        slate_id=slate_id,
        reward=reward,
        pscore=pscore,
        position=position,
        evaluation_policy_pscore=evaluation_policy_pscore,
        alpha=alpha,
        n_bootstrap_samples=n_bootstrap_samples,
        random_state=random_state,
    )
    _ = sniips.estimate_interval(
        slate_id=slate_id,
        reward=reward,
        pscore_item_position=pscore,
        position=position,
        evaluation_policy_pscore_item_position=evaluation_policy_pscore,
        alpha=alpha,
        n_bootstrap_samples=n_bootstrap_samples,
        random_state=random_state,
    )
    _ = snrips.estimate_interval(
        slate_id=slate_id,
        reward=reward,
        pscore_cascade=pscore,
        position=position,
        evaluation_policy_pscore_cascade=evaluation_policy_pscore,
        alpha=alpha,
        n_bootstrap_samples=n_bootstrap_samples,
        random_state=random_state,
    )


def test_slate_ope_performance_using_cascade_additive_log():
    # set parameters
    n_unique_action = 10
    len_list = 3
    dim_context = 2
    reward_type = "binary"
    random_state = 12345
    n_rounds = 1000
    reward_structure = "cascade_additive"
    click_model = None
    behavior_policy_function = linear_behavior_policy_logit
    reward_function = logistic_reward_function
    dataset = SyntheticSlateBanditDataset(
        n_unique_action=n_unique_action,
        len_list=len_list,
        dim_context=dim_context,
        reward_type=reward_type,
        reward_structure=reward_structure,
        click_model=click_model,
        random_state=random_state,
        behavior_policy_function=behavior_policy_function,
        base_reward_function=reward_function,
    )
    random_behavior_dataset = SyntheticSlateBanditDataset(
        n_unique_action=n_unique_action,
        len_list=len_list,
        dim_context=dim_context,
        reward_type=reward_type,
        reward_structure=reward_structure,
        click_model=click_model,
        random_state=random_state,
        behavior_policy_function=None,
        base_reward_function=reward_function,
    )
    # obtain feedback
    bandit_feedback = dataset.obtain_batch_bandit_feedback(n_rounds=n_rounds)
    slate_id = bandit_feedback["slate_id"]
    reward = bandit_feedback["reward"]
    pscore = bandit_feedback["pscore"]
    pscore_item_position = bandit_feedback["pscore_item_position"]
    pscore_cascade = bandit_feedback["pscore_cascade"]
    position = bandit_feedback["position"]

    # obtain random behavior feedback
    random_behavior_feedback = random_behavior_dataset.obtain_batch_bandit_feedback(
        n_rounds=n_rounds
    )

    sips_estimated_policy_value = sips.estimate_policy_value(
        slate_id=slate_id,
        reward=reward,
        pscore=pscore,
        position=position,
        evaluation_policy_pscore=random_behavior_feedback["pscore"],
    )
    iips_estimated_policy_value = iips.estimate_policy_value(
        slate_id=slate_id,
        reward=reward,
        pscore_item_position=pscore_item_position,
        position=position,
        evaluation_policy_pscore_item_position=random_behavior_feedback[
            "pscore_item_position"
        ],
    )
    rips_estimated_policy_value = rips.estimate_policy_value(
        slate_id=slate_id,
        reward=reward,
        pscore_cascade=pscore_cascade,
        position=position,
        evaluation_policy_pscore_cascade=random_behavior_feedback["pscore_cascade"],
    )
    # self normalized
    snsips_estimated_policy_value = snsips.estimate_policy_value(
        slate_id=slate_id,
        reward=reward,
        pscore=pscore,
        position=position,
        evaluation_policy_pscore=random_behavior_feedback["pscore"],
    )
    sniips_estimated_policy_value = sniips.estimate_policy_value(
        slate_id=slate_id,
        reward=reward,
        pscore_item_position=pscore_item_position,
        position=position,
        evaluation_policy_pscore_item_position=random_behavior_feedback[
            "pscore_item_position"
        ],
    )
    snrips_estimated_policy_value = snrips.estimate_policy_value(
        slate_id=slate_id,
        reward=reward,
        pscore_cascade=pscore_cascade,
        position=position,
        evaluation_policy_pscore_cascade=random_behavior_feedback["pscore_cascade"],
    )
    # compute statistics of ground truth policy value
    q_pi_e = (
        random_behavior_feedback["reward"]
        .reshape((n_rounds, dataset.len_list))
        .sum(axis=1)
    )
    gt_mean = q_pi_e.mean()
    gt_std = q_pi_e.std(ddof=1)
    print("Cascade additive")
    # check the performance of OPE
    ci_bound = gt_std * 3 / np.sqrt(q_pi_e.shape[0])
    print(f"gt_mean: {gt_mean}, 3 * gt_std / sqrt(n): {ci_bound}")
    estimated_policy_value = {
        "sips": sips_estimated_policy_value,
        "iips": iips_estimated_policy_value,
        "rips": rips_estimated_policy_value,
        "snsips": snsips_estimated_policy_value,
        "sniips": sniips_estimated_policy_value,
        "snrips": snrips_estimated_policy_value,
    }
    for key in estimated_policy_value:
        print(
            f"estimated_value: {estimated_policy_value[key]} ------ estimator: {key}, "
        )
        # test the performance of each estimator
        assert (
            np.abs(gt_mean - estimated_policy_value[key]) <= ci_bound
        ), f"OPE of {key} did not work well (absolute error is greater than 3*sigma)"


def test_slate_ope_performance_using_independent_log():
    # set parameters
    n_unique_action = 10
    len_list = 3
    dim_context = 2
    reward_type = "binary"
    random_state = 12345
    n_rounds = 1000
    reward_structure = "independent"
    click_model = None
    behavior_policy_function = linear_behavior_policy_logit
    reward_function = logistic_reward_function
    dataset = SyntheticSlateBanditDataset(
        n_unique_action=n_unique_action,
        len_list=len_list,
        dim_context=dim_context,
        reward_type=reward_type,
        reward_structure=reward_structure,
        click_model=click_model,
        random_state=random_state,
        behavior_policy_function=behavior_policy_function,
        base_reward_function=reward_function,
    )
    random_behavior_dataset = SyntheticSlateBanditDataset(
        n_unique_action=n_unique_action,
        len_list=len_list,
        dim_context=dim_context,
        reward_type=reward_type,
        reward_structure=reward_structure,
        click_model=click_model,
        random_state=random_state,
        behavior_policy_function=None,
        base_reward_function=reward_function,
    )
    # obtain feedback
    bandit_feedback = dataset.obtain_batch_bandit_feedback(n_rounds=n_rounds)
    slate_id = bandit_feedback["slate_id"]
    reward = bandit_feedback["reward"]
    pscore = bandit_feedback["pscore"]
    pscore_item_position = bandit_feedback["pscore_item_position"]
    pscore_cascade = bandit_feedback["pscore_cascade"]
    position = bandit_feedback["position"]

    # obtain random behavior feedback
    random_behavior_feedback = random_behavior_dataset.obtain_batch_bandit_feedback(
        n_rounds=n_rounds
    )

    sips_estimated_policy_value = sips.estimate_policy_value(
        slate_id=slate_id,
        reward=reward,
        pscore=pscore,
        position=position,
        evaluation_policy_pscore=random_behavior_feedback["pscore"],
    )
    iips_estimated_policy_value = iips.estimate_policy_value(
        slate_id=slate_id,
        reward=reward,
        pscore_item_position=pscore_item_position,
        position=position,
        evaluation_policy_pscore_item_position=random_behavior_feedback[
            "pscore_item_position"
        ],
    )
    rips_estimated_policy_value = rips.estimate_policy_value(
        slate_id=slate_id,
        reward=reward,
        pscore_cascade=pscore_cascade,
        position=position,
        evaluation_policy_pscore_cascade=random_behavior_feedback["pscore_cascade"],
    )
    # self normalized
    snsips_estimated_policy_value = snsips.estimate_policy_value(
        slate_id=slate_id,
        reward=reward,
        pscore=pscore,
        position=position,
        evaluation_policy_pscore=random_behavior_feedback["pscore"],
    )
    sniips_estimated_policy_value = sniips.estimate_policy_value(
        slate_id=slate_id,
        reward=reward,
        pscore_item_position=pscore_item_position,
        position=position,
        evaluation_policy_pscore_item_position=random_behavior_feedback[
            "pscore_item_position"
        ],
    )
    snrips_estimated_policy_value = snrips.estimate_policy_value(
        slate_id=slate_id,
        reward=reward,
        pscore_cascade=pscore_cascade,
        position=position,
        evaluation_policy_pscore_cascade=random_behavior_feedback["pscore_cascade"],
    )
    # compute statistics of ground truth policy value
    q_pi_e = (
        random_behavior_feedback["reward"]
        .reshape((n_rounds, dataset.len_list))
        .sum(axis=1)
    )
    gt_mean = q_pi_e.mean()
    gt_std = q_pi_e.std(ddof=1)
    print("Independent")
    # check the performance of OPE
    ci_bound = gt_std * 3 / np.sqrt(q_pi_e.shape[0])
    print(f"gt_mean: {gt_mean}, 3 * gt_std / sqrt(n): {ci_bound}")
    estimated_policy_value = {
        "sips": sips_estimated_policy_value,
        "iips": iips_estimated_policy_value,
        "rips": rips_estimated_policy_value,
        "snsips": snsips_estimated_policy_value,
        "sniips": sniips_estimated_policy_value,
        "snrips": snrips_estimated_policy_value,
    }
    for key in estimated_policy_value:
        print(
            f"estimated_value: {estimated_policy_value[key]} ------ estimator: {key}, "
        )
        # test the performance of each estimator
        assert (
            np.abs(gt_mean - estimated_policy_value[key]) <= ci_bound
        ), f"OPE of {key} did not work well (absolute error is greater than 3*sigma)"


def test_slate_ope_performance_using_standard_additive_log():
    # set parameters
    n_unique_action = 10
    len_list = 3
    dim_context = 2
    reward_type = "binary"
    random_state = 12345
    n_rounds = 1000
    reward_structure = "standard_additive"
    click_model = None
    behavior_policy_function = linear_behavior_policy_logit
    reward_function = logistic_reward_function
    dataset = SyntheticSlateBanditDataset(
        n_unique_action=n_unique_action,
        len_list=len_list,
        dim_context=dim_context,
        reward_type=reward_type,
        reward_structure=reward_structure,
        click_model=click_model,
        random_state=random_state,
        behavior_policy_function=behavior_policy_function,
        base_reward_function=reward_function,
    )
    random_behavior_dataset = SyntheticSlateBanditDataset(
        n_unique_action=n_unique_action,
        len_list=len_list,
        dim_context=dim_context,
        reward_type=reward_type,
        reward_structure=reward_structure,
        click_model=click_model,
        random_state=random_state,
        behavior_policy_function=None,
        base_reward_function=reward_function,
    )
    # obtain feedback
    bandit_feedback = dataset.obtain_batch_bandit_feedback(n_rounds=n_rounds)
    slate_id = bandit_feedback["slate_id"]
    reward = bandit_feedback["reward"]
    pscore = bandit_feedback["pscore"]
    pscore_item_position = bandit_feedback["pscore_item_position"]
    pscore_cascade = bandit_feedback["pscore_cascade"]
    position = bandit_feedback["position"]

    # obtain random behavior feedback
    random_behavior_feedback = random_behavior_dataset.obtain_batch_bandit_feedback(
        n_rounds=n_rounds
    )

    sips_estimated_policy_value = sips.estimate_policy_value(
        slate_id=slate_id,
        reward=reward,
        pscore=pscore,
        position=position,
        evaluation_policy_pscore=random_behavior_feedback["pscore"],
    )
    iips_estimated_policy_value = iips.estimate_policy_value(
        slate_id=slate_id,
        reward=reward,
        pscore_item_position=pscore_item_position,
        position=position,
        evaluation_policy_pscore_item_position=random_behavior_feedback[
            "pscore_item_position"
        ],
    )
    rips_estimated_policy_value = rips.estimate_policy_value(
        slate_id=slate_id,
        reward=reward,
        pscore_cascade=pscore_cascade,
        position=position,
        evaluation_policy_pscore_cascade=random_behavior_feedback["pscore_cascade"],
    )
    # self normalized
    snsips_estimated_policy_value = snsips.estimate_policy_value(
        slate_id=slate_id,
        reward=reward,
        pscore=pscore,
        position=position,
        evaluation_policy_pscore=random_behavior_feedback["pscore"],
    )
    sniips_estimated_policy_value = sniips.estimate_policy_value(
        slate_id=slate_id,
        reward=reward,
        pscore_item_position=pscore_item_position,
        position=position,
        evaluation_policy_pscore_item_position=random_behavior_feedback[
            "pscore_item_position"
        ],
    )
    snrips_estimated_policy_value = snrips.estimate_policy_value(
        slate_id=slate_id,
        reward=reward,
        pscore_cascade=pscore_cascade,
        position=position,
        evaluation_policy_pscore_cascade=random_behavior_feedback["pscore_cascade"],
    )
    # compute statistics of ground truth policy value
    q_pi_e = (
        random_behavior_feedback["reward"]
        .reshape((n_rounds, dataset.len_list))
        .sum(axis=1)
    )
    gt_mean = q_pi_e.mean()
    gt_std = q_pi_e.std(ddof=1)
    print("Standard additive")
    # check the performance of OPE
    ci_bound = gt_std * 3 / np.sqrt(q_pi_e.shape[0])
    print(f"gt_mean: {gt_mean}, 3 * gt_std / sqrt(n): {ci_bound}")
    estimated_policy_value = {
        "sips": sips_estimated_policy_value,
        "iips": iips_estimated_policy_value,
        "rips": rips_estimated_policy_value,
        "snsips": snsips_estimated_policy_value,
        "sniips": sniips_estimated_policy_value,
        "snrips": snrips_estimated_policy_value,
    }
    for key in estimated_policy_value:
        print(
            f"estimated_value: {estimated_policy_value[key]} ------ estimator: {key}, "
        )
        # test the performance of each estimator
        assert (
            np.abs(gt_mean - estimated_policy_value[key]) <= ci_bound
        ), f"OPE of {key} did not work well (absolute error is greater than 3*sigma)"


def test_boundedness_of_slate_snipw_using_random_evaluation_policy() -> None:
    """
    Test the boundedness of snipw estimators using synthetic bandit data and random evaluation policy
    """
    # set parameters
    n_unique_action = 10
    len_list = 3
    dim_context = 2
    reward_type = "binary"
    random_state = 12345
    n_rounds = 1000
    reward_structure = "standard_additive"
    click_model = None
    behavior_policy_function = linear_behavior_policy_logit
    reward_function = logistic_reward_function
    dataset = SyntheticSlateBanditDataset(
        n_unique_action=n_unique_action,
        len_list=len_list,
        dim_context=dim_context,
        reward_type=reward_type,
        reward_structure=reward_structure,
        click_model=click_model,
        random_state=random_state,
        behavior_policy_function=behavior_policy_function,
        base_reward_function=reward_function,
    )
    random_behavior_dataset = SyntheticSlateBanditDataset(
        n_unique_action=n_unique_action,
        len_list=len_list,
        dim_context=dim_context,
        reward_type=reward_type,
        reward_structure=reward_structure,
        click_model=click_model,
        random_state=random_state,
        behavior_policy_function=None,
        base_reward_function=reward_function,
    )
    # obtain feedback
    bandit_feedback = dataset.obtain_batch_bandit_feedback(n_rounds=n_rounds)
    slate_id = bandit_feedback["slate_id"]
    reward = bandit_feedback["reward"]
    # make pscore too small (to check the boundedness of snipw)
    pscore = bandit_feedback["pscore"] ** 3
    pscore_item_position = bandit_feedback["pscore_item_position"] ** 3
    pscore_cascade = bandit_feedback["pscore_cascade"] ** 3
    position = bandit_feedback["position"]

    # obtain random behavior feedback
    random_behavior_feedback = random_behavior_dataset.obtain_batch_bandit_feedback(
        n_rounds=n_rounds
    )

    # self normalized
    snsips_estimated_policy_value = snsips.estimate_policy_value(
        slate_id=slate_id,
        reward=reward,
        pscore=pscore,
        position=position,
        evaluation_policy_pscore=random_behavior_feedback["pscore"],
    )
    sniips_estimated_policy_value = sniips.estimate_policy_value(
        slate_id=slate_id,
        reward=reward,
        pscore_item_position=pscore_item_position,
        position=position,
        evaluation_policy_pscore_item_position=random_behavior_feedback[
            "pscore_item_position"
        ],
    )
    snrips_estimated_policy_value = snrips.estimate_policy_value(
        slate_id=slate_id,
        reward=reward,
        pscore_cascade=pscore_cascade,
        position=position,
        evaluation_policy_pscore_cascade=random_behavior_feedback["pscore_cascade"],
    )

    estimated_policy_value = {
        "snsips": snsips_estimated_policy_value,
        "sniips": sniips_estimated_policy_value,
        "snrips": snrips_estimated_policy_value,
    }
    for key in estimated_policy_value:
        assert (
            estimated_policy_value[key] <= len_list
        ), f"estimated policy value of snipw should be smaller than or equal to {len_list} (because of its 1-boundedness for each position), but the value is: {estimated_policy_value}"<|MERGE_RESOLUTION|>--- conflicted
+++ resolved
@@ -4,26 +4,13 @@
 from obp.dataset import linear_behavior_policy_logit
 from obp.dataset import logistic_reward_function
 from obp.dataset import SyntheticSlateBanditDataset
+from obp.ope import SelfNormalizedSlateIndependentIPS
+from obp.ope import SelfNormalizedSlateRewardInteractionIPS
+from obp.ope import SelfNormalizedSlateStandardIPS
 from obp.ope import SlateIndependentIPS
 from obp.ope import SlateRewardInteractionIPS
 from obp.ope import SlateStandardIPS
 
-<<<<<<< HEAD
-from obp.ope import (
-    SlateStandardIPS,
-    SlateIndependentIPS,
-    SlateRewardInteractionIPS,
-    SelfNormalizedSlateStandardIPS,
-    SelfNormalizedSlateIndependentIPS,
-    SelfNormalizedSlateRewardInteractionIPS,
-)
-from obp.dataset import (
-    logistic_reward_function,
-    linear_behavior_policy_logit,
-    SyntheticSlateBanditDataset,
-)
-=======
->>>>>>> e41e5ee4
 
 # setting
 len_list = 3
